import 'package:flutter/material.dart';

void main() {
  runApp(const MyApp());
}

class MyApp extends StatelessWidget {
  const MyApp({super.key});
//the first change
<<<<<<< HEAD
  //the second change
  //third change in master
=======
  //the second change (feature 1)
  // the 4th change (feature 1)
>>>>>>> 0ca8d818
  @override
  Widget build(BuildContext context) {
    return MaterialApp(
      home: Scaffold(
        body: Center(
          child: Column(
            mainAxisAlignment: MainAxisAlignment.center,
            children: [
              CircleAvatar(
                radius: 60,
                foregroundImage: AssetImage("asset/image/cat.jpg"),
              )
            ],
          ),
        ),
      ),
    );
  }
}<|MERGE_RESOLUTION|>--- conflicted
+++ resolved
@@ -7,13 +7,7 @@
 class MyApp extends StatelessWidget {
   const MyApp({super.key});
 //the first change
-<<<<<<< HEAD
-  //the second change
-  //third change in master
-=======
-  //the second change (feature 1)
-  // the 4th change (feature 1)
->>>>>>> 0ca8d818
+  //the second change (neither feature)
   @override
   Widget build(BuildContext context) {
     return MaterialApp(
